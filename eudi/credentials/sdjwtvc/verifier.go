--- conflicted
+++ resolved
@@ -35,26 +35,10 @@
 	// According to the spec this is never allowed, but for testing purposes it can come in handy.
 	AllowNonHttpsIssuer bool
 
-<<<<<<< HEAD
 	// All trusted certificates and settings for verifying the `x5c` header field of the
 	// issuer signed jwt when when provided.
 	// When this field is nil it will ignore the `x5c` field in the jwt.
 	X509VerificationOptions *x509.VerifyOptions
-=======
-type StaticClock struct {
-	CurrentTime int64
-}
-
-func (c *StaticClock) Now() int64 {
-	return c.CurrentTime
-}
-
-type VerificationContext struct {
-	IssuerMetadataFetcher IssuerMetadataFetcher
-	Clock                 Clock
-	JwtVerifier           JwtVerifier
-	AllowNonHttpsIssuer   bool
->>>>>>> a79a632f
 }
 
 // VerifiedSdJwtVc is the decoded & verified representation of an SD-JWT VC.
@@ -65,10 +49,8 @@
 	KeyBindingJwt          *KeyBindingJwtPayload
 }
 
-<<<<<<< HEAD
 // ParseAndVerifySdJwtVc is used to verify an SD-JWT VC using the verification options passed via
 // the context parameter.
-=======
 func CreateDefaultVerificationContext() VerificationContext {
 	return VerificationContext{
 		IssuerMetadataFetcher: NewHttpIssuerMetadataFetcher(),
@@ -77,7 +59,6 @@
 	}
 }
 
->>>>>>> a79a632f
 func ParseAndVerifySdJwtVc(context VerificationContext, sdjwtvc SdJwtVc) (VerifiedSdJwtVc, error) {
 	issuerSignedJwt, disclosures, keyBindingJwt, err := SplitSdJwtVc(sdjwtvc)
 	if err != nil {
@@ -220,8 +201,15 @@
 	return time.Now().Unix()
 }
 
+type StaticClock struct {
+	CurrentTime int64
+}
+
+func (c *StaticClock) Now() int64 {
+	return c.CurrentTime
+}
+
 // ========================================================================
-
 type IssuerMetadata struct {
 	// The issuer identifier, MUST be identical to the `iss` field in the issuer signed jwt
 	Issuer string
@@ -241,9 +229,6 @@
 }
 
 func (f *HttpIssuerMetadataFetcher) FetchIssuerMetadata(url string) (IssuerMetadata, error) {
-	if !strings.HasPrefix(url, "https://") {
-		return IssuerMetadata{}, fmt.Errorf("issuer url needs to be https (%s)", url)
-	}
 	urlWithWellknown := fmt.Sprintf("%s/.well-known/jwt-vc-issuer", url)
 	response, err := http.Get(urlWithWellknown)
 
@@ -596,104 +581,6 @@
 	return nil
 }
 
-<<<<<<< HEAD
-=======
-type IssuerMetadata struct {
-	// The issuer identifier, MUST be identical to the `iss` field in the issuer signed jwt
-	Issuer string
-
-	// Jwks pub keys of the issuer
-	Jwks []any
-}
-
-type IssuerMetadataFetcher interface {
-	FetchIssuerMetadata(url string) (IssuerMetadata, error)
-}
-
-type HttpIssuerMetadataFetcher struct{}
-
-func NewHttpIssuerMetadataFetcher() *HttpIssuerMetadataFetcher {
-	return &HttpIssuerMetadataFetcher{}
-}
-
-func (f *HttpIssuerMetadataFetcher) FetchIssuerMetadata(url string) (IssuerMetadata, error) {
-	urlWithWellknown := fmt.Sprintf("%s/.well-known/jwt-vc-issuer", url)
-	response, err := http.Get(urlWithWellknown)
-
-	if err != nil {
-		return IssuerMetadata{}, err
-	}
-
-	defer response.Body.Close()
-	body, err := io.ReadAll(response.Body)
-
-	if err != nil {
-		return IssuerMetadata{}, err
-	}
-
-	type specIssuerMetadata struct {
-		Issuer  string         `json:"issuer"`
-		Jwks    map[string]any `json:"jwks,omitempty"`
-		JwksUri string         `json:"jwks_uri,omitempty"`
-	}
-	var result specIssuerMetadata
-	err = json.Unmarshal(body, &result)
-
-	if err != nil {
-		return IssuerMetadata{}, err
-	}
-
-	jwks, ok := result.Jwks["keys"].([]any)
-	if !ok {
-		return IssuerMetadata{}, fmt.Errorf("jwks key is required, but not found in %v", result)
-	}
-
-	return IssuerMetadata{
-		Issuer: result.Issuer,
-		Jwks:   jwks,
-	}, nil
-}
-
-// SplitSdJwtVc splits the sdjwt at the ~ characters and returns the individual components.
-// The IssuerSignedJwt is guaranteed to contain a value (if there's no error).
-// The EncodedDisclosure list could be empty if there are no dislcosures.
-// The KbJwt may be nil if there's no key binding jwt.
-func SplitSdJwtVc(sdjwtvc SdJwtVc) (IssuerSignedJwt, []EncodedDisclosure, *KeyBindingJwt, error) {
-	components := strings.Split(string(sdjwtvc), "~")
-	numComponents := len(components)
-	if numComponents == 0 {
-		return err("invalid sdjwtvc: %s", sdjwtvc)
-	}
-
-	// if it doesn't end with a ~, there must be a kbjwt
-	hasKbJwt := !strings.HasSuffix(string(sdjwtvc), "~")
-
-	encDiscEndIndex := len(components)
-	var kbJwt *KeyBindingJwt = nil
-
-	if hasKbJwt {
-		if numComponents < 2 {
-			return err("sdjwtvc expected to have kbjwt (since it doesn't end with ~), but has no kbjwt")
-		}
-
-		tmp := KeyBindingJwt(components[numComponents-1])
-		kbJwt = &tmp
-		encDiscEndIndex = len(components) - 1
-	}
-
-	issuer := IssuerSignedJwt(components[0])
-
-	encdiscs := []EncodedDisclosure{}
-	for _, d := range components[1:encDiscEndIndex] {
-		if d != "" {
-			encdiscs = append(encdiscs, EncodedDisclosure(d))
-		}
-	}
-
-	return issuer, encdiscs, kbJwt, nil
-}
-
->>>>>>> a79a632f
 func err(message string, args ...any) (IssuerSignedJwt, []EncodedDisclosure, *KeyBindingJwt, error) {
 	return "", []EncodedDisclosure{}, nil, fmt.Errorf(message, args...)
 }
