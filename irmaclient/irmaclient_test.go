package irmaclient

import (
	"encoding/json"
	"errors"
<<<<<<< HEAD
	gobig "math/big"
=======
>>>>>>> d148654b
	"os"
	"testing"

	"github.com/privacybydesign/gabi"
	"github.com/privacybydesign/gabi/big"
	"github.com/privacybydesign/irmago"
	"github.com/privacybydesign/irmago/internal/fs"
	"github.com/privacybydesign/irmago/internal/test"
	"github.com/stretchr/testify/require"
)

func TestMain(m *testing.M) {
	// Create HTTP server for scheme managers
	test.StartSchemeManagerHttpServer()
	defer test.StopSchemeManagerHttpServer()

	test.CreateTestStorage(nil)
	defer test.ClearTestStorage(nil)

	os.Exit(m.Run())
}

func parseStorage(t *testing.T) *Client {
	test.SetupTestStorage(t)
	require.NoError(t, fs.CopyDirectory("../testdata/teststorage", "../testdata/storage/test"))
	client, err := New(
		"../testdata/storage/test",
		"../testdata/irma_configuration",
		"",
		&TestClientHandler{t: t},
	)
	require.NoError(t, err)
	return client
}

func verifyClientIsUnmarshaled(t *testing.T, client *Client) {
	cred, err := client.credential(irma.NewCredentialTypeIdentifier("irma-demo.RU.studentCard"), 0)
	require.NoError(t, err, "could not fetch credential")
	require.NotNil(t, cred, "Credential should exist")
	require.NotNil(t, cred.Attributes[0], "Metadata attribute of irma-demo.RU.studentCard should not be nil")

	cred, err = client.credential(irma.NewCredentialTypeIdentifier("test.test.mijnirma"), 0)
	require.NoError(t, err, "could not fetch credential")
	require.NotNil(t, cred, "Credential should exist")
	require.NotNil(t, cred.Signature.KeyshareP)

	require.NotEmpty(t, client.CredentialInfoList())

	pk, err := cred.PublicKey()
	require.NoError(t, err)
	require.True(t,
		cred.Signature.Verify(pk, cred.Attributes),
		"Credential should be valid",
	)
}

func verifyCredentials(t *testing.T, client *Client) {
	var pk *gabi.PublicKey
	for credtype, credsmap := range client.attributes {
		for index, attrs := range credsmap {
			cred, err := client.credential(attrs.CredentialType().Identifier(), index)
			require.NoError(t, err)
			pk, err = cred.PublicKey()
			require.NoError(t, err)
			require.True(t,
				cred.Credential.Signature.Verify(pk, cred.Attributes),
				"Credential %s-%d was invalid", credtype.String(), index,
			)
			require.Equal(t, cred.Attributes[0], client.secretkey.Key,
				"Secret key of credential %s-%d unequal to main secret key",
				cred.CredentialType().Identifier().String(), index,
			)
		}
	}
}

<<<<<<< HEAD
func verifyPaillierKey(t *testing.T, PrivateKey *paillierPrivateKey) {
	require.NotNil(t, PrivateKey)
	require.NotNil(t, PrivateKey.L)
	require.NotNil(t, PrivateKey.U)
	require.NotNil(t, PrivateKey.PublicKey.N)

	require.Equal(t, gobig.NewInt(1), new(gobig.Int).Exp(gobig.NewInt(2), PrivateKey.L, PrivateKey.N))
	require.Equal(t, PrivateKey.NSquared, new(gobig.Int).Exp(PrivateKey.N, gobig.NewInt(2), nil))

	plaintext := "Hello Paillier!"
	ciphertext, err := PrivateKey.Encrypt([]byte(plaintext))
	require.NoError(t, err)
	decrypted, err := PrivateKey.Decrypt(ciphertext)
	require.NoError(t, err)
	require.Equal(t, plaintext, string(decrypted))
}

=======
>>>>>>> d148654b
func verifyKeyshareIsUnmarshaled(t *testing.T, client *Client) {
	require.NotNil(t, client.keyshareServers)
	testManager := irma.NewSchemeManagerIdentifier("test")
	require.Contains(t, client.keyshareServers, testManager)
	kss := client.keyshareServers[testManager]
	require.NotEmpty(t, kss.Nonce)
}

func TestStorageDeserialization(t *testing.T) {
	client := parseStorage(t)
	defer test.ClearTestStorage(t)

	verifyClientIsUnmarshaled(t, client)
	verifyCredentials(t, client)
	verifyKeyshareIsUnmarshaled(t, client)
}

// TestCandidates tests the correctness of the function of the client that, given a disjunction of attributes
// requested by the verifier, calculates a list of candidate attributes contained by the client that would
// satisfy the attribute disjunction.
func TestCandidates(t *testing.T) {
	client := parseStorage(t)
	defer test.ClearTestStorage(t)

	// client contains one instance of the studentCard credential, whose studentID attribute is 456.
	attrtype := irma.NewAttributeTypeIdentifier("irma-demo.RU.studentCard.studentID")

	// If the disjunction contains no required values at all, then our attribute is a candidate
	disjunction := &irma.AttributeDisjunction{
		Attributes: []irma.AttributeTypeIdentifier{attrtype},
	}
	attrs := client.Candidates(disjunction)
	require.NotNil(t, attrs)
	require.Len(t, attrs, 1)
	require.NotNil(t, attrs[0])
	require.Equal(t, attrs[0].Type, attrtype)

	// If the disjunction requires our attribute to have 456 as value, which it does,
	// then our attribute is a candidate
	reqval := "456"
	disjunction = &irma.AttributeDisjunction{
		Attributes: []irma.AttributeTypeIdentifier{attrtype},
		Values:     map[irma.AttributeTypeIdentifier]*string{attrtype: &reqval},
	}
	attrs = client.Candidates(disjunction)
	require.NotNil(t, attrs)
	require.Len(t, attrs, 1)
	require.NotNil(t, attrs[0])
	require.Equal(t, attrs[0].Type, attrtype)

	// If the disjunction requires our attribute to have a different value than it does,
	// then it is NOT a match.
	reqval = "foobarbaz"
	disjunction.Values[attrtype] = &reqval
	attrs = client.Candidates(disjunction)
	require.NotNil(t, attrs)
	require.Empty(t, attrs)

	// A required value of nil counts as no requirement on the value, so our attribute is a candidate
	disjunction.Values[attrtype] = nil
	attrs = client.Candidates(disjunction)
	require.NotNil(t, attrs)
	require.Len(t, attrs, 1)
	require.NotNil(t, attrs[0])
	require.Equal(t, attrs[0].Type, attrtype)

	// This test should be equivalent to the one above
	disjunction = &irma.AttributeDisjunction{}
	json.Unmarshal([]byte(`{"attributes":{"irma-demo.RU.studentCard.studentID":null}}`), &disjunction)
	attrs = client.Candidates(disjunction)
	require.NotNil(t, attrs)
	require.Len(t, attrs, 1)
	require.NotNil(t, attrs[0])
	require.Equal(t, attrs[0].Type, attrtype)

	// A required value of null counts as no requirement on the value, but we must still satisfy the disjunction
	// We do not have an instance of this attribute so we have no candidate
	disjunction = &irma.AttributeDisjunction{}
	json.Unmarshal([]byte(`{"attributes":{"irma-demo.MijnOverheid.ageLower.over12":null}}`), &disjunction)
	attrs = client.Candidates(disjunction)
	require.Empty(t, attrs)
}

<<<<<<< HEAD
func TestPaillier(t *testing.T) {
	client := parseStorage(t)
	defer test.ClearTestStorage(t)

	challenge, _ := gabi.RandomBigInt(256)
	comm, _ := gabi.RandomBigInt(1000)
	resp, _ := gabi.RandomBigInt(1000)

	sk := client.paillierKey(true)
	bytes, err := sk.Encrypt(challenge.Bytes())
	require.NoError(t, err)
	cipher := new(big.Int).SetBytes(bytes)

	bytes, err = sk.Encrypt(comm.Bytes())
	require.NoError(t, err)
	commcipher := new(big.Int).SetBytes(bytes)

	// [[ c ]]^resp * [[ comm ]]
	nsquared := big.Convert(sk.NSquared)
	cipher.Exp(cipher, resp, nsquared).Mul(cipher, commcipher).Mod(cipher, nsquared)

	bytes, err = sk.Decrypt(cipher.Bytes())
	require.NoError(t, err)
	plaintext := new(big.Int).SetBytes(bytes)
	expected := new(big.Int).Set(challenge)
	expected.Mul(expected, resp).Add(expected, comm)

	require.Equal(t, plaintext, expected)
}

=======
>>>>>>> d148654b
func TestCredentialRemoval(t *testing.T) {
	client := parseStorage(t)
	defer test.ClearTestStorage(t)

	id := irma.NewCredentialTypeIdentifier("irma-demo.RU.studentCard")
	id2 := irma.NewCredentialTypeIdentifier("test.test.mijnirma")

	cred, err := client.credential(id, 0)
	require.NoError(t, err)
	require.NotNil(t, cred)
	err = client.RemoveCredentialByHash(cred.AttributeList().Hash())
	require.NoError(t, err)
	cred, err = client.credential(id, 0)
	require.NoError(t, err)
	require.Nil(t, cred)

	cred, err = client.credential(id2, 0)
	require.NoError(t, err)
	require.NotNil(t, cred)
	err = client.RemoveCredential(id2, 0)
	require.NoError(t, err)
	cred, err = client.credential(id2, 0)
	require.NoError(t, err)
	require.Nil(t, cred)
}

func TestWrongSchemeManager(t *testing.T) {
	client := parseStorage(t)
	defer test.ClearTestStorage(t)

	irmademo := irma.NewSchemeManagerIdentifier("irma-demo")
	require.Contains(t, client.Configuration.SchemeManagers, irmademo)
	require.NoError(t, os.Remove("../testdata/storage/test/irma_configuration/irma-demo/index"))

	err := client.Configuration.ParseFolder()
	_, ok := err.(*irma.SchemeManagerError)
	require.True(t, ok)
	require.Contains(t, client.Configuration.DisabledSchemeManagers, irmademo)
	require.Contains(t, client.Configuration.SchemeManagers, irmademo)
	require.NotEqual(t,
		client.Configuration.SchemeManagers[irmademo].Status,
		irma.SchemeManagerStatusValid,
	)
}

// Test pinchange interaction
func TestKeyshareChangePin(t *testing.T) {
	client := parseStorage(t)
	defer test.ClearTestStorage(t)

	require.NoError(t, client.keyshareChangePinWorker(irma.NewSchemeManagerIdentifier("test"), "12345", "54321"))
	require.NoError(t, client.keyshareChangePinWorker(irma.NewSchemeManagerIdentifier("test"), "54321", "12345"))
}

// ------

type TestClientHandler struct {
	t *testing.T
	c chan error
}

func (i *TestClientHandler) UpdateConfiguration(new *irma.IrmaIdentifierSet) {}
func (i *TestClientHandler) UpdateAttributes()                               {}
func (i *TestClientHandler) EnrollmentSuccess(manager irma.SchemeManagerIdentifier) {
	select {
	case i.c <- nil: // nop
	default: // nop
	}
}
func (i *TestClientHandler) EnrollmentFailure(manager irma.SchemeManagerIdentifier, err error) {
	select {
	case i.c <- err: // nop
	default:
		i.t.Fatal(err)
	}
}
func (i *TestClientHandler) ChangePinSuccess(manager irma.SchemeManagerIdentifier) {
	select {
	case i.c <- nil: // nop
	default: // nop
	}
}
func (i *TestClientHandler) ChangePinFailure(manager irma.SchemeManagerIdentifier, err error) {
	select {
	case i.c <- err: //nop
	default:
		i.t.Fatal(err)
	}
}
func (i *TestClientHandler) ChangePinIncorrect(manager irma.SchemeManagerIdentifier, attempts int) {
	err := errors.New("incorrect pin")
	select {
	case i.c <- err: //nop
	default:
		i.t.Fatal(err)
	}
}
func (i *TestClientHandler) ChangePinBlocked(manager irma.SchemeManagerIdentifier, timeout int) {
	err := errors.New("blocked account")
	select {
	case i.c <- err: //nop
	default:
		i.t.Fatal(err)
	}
}<|MERGE_RESOLUTION|>--- conflicted
+++ resolved
@@ -3,15 +3,11 @@
 import (
 	"encoding/json"
 	"errors"
-<<<<<<< HEAD
-	gobig "math/big"
-=======
->>>>>>> d148654b
+
 	"os"
 	"testing"
 
 	"github.com/privacybydesign/gabi"
-	"github.com/privacybydesign/gabi/big"
 	"github.com/privacybydesign/irmago"
 	"github.com/privacybydesign/irmago/internal/fs"
 	"github.com/privacybydesign/irmago/internal/test"
@@ -83,26 +79,6 @@
 	}
 }
 
-<<<<<<< HEAD
-func verifyPaillierKey(t *testing.T, PrivateKey *paillierPrivateKey) {
-	require.NotNil(t, PrivateKey)
-	require.NotNil(t, PrivateKey.L)
-	require.NotNil(t, PrivateKey.U)
-	require.NotNil(t, PrivateKey.PublicKey.N)
-
-	require.Equal(t, gobig.NewInt(1), new(gobig.Int).Exp(gobig.NewInt(2), PrivateKey.L, PrivateKey.N))
-	require.Equal(t, PrivateKey.NSquared, new(gobig.Int).Exp(PrivateKey.N, gobig.NewInt(2), nil))
-
-	plaintext := "Hello Paillier!"
-	ciphertext, err := PrivateKey.Encrypt([]byte(plaintext))
-	require.NoError(t, err)
-	decrypted, err := PrivateKey.Decrypt(ciphertext)
-	require.NoError(t, err)
-	require.Equal(t, plaintext, string(decrypted))
-}
-
-=======
->>>>>>> d148654b
 func verifyKeyshareIsUnmarshaled(t *testing.T, client *Client) {
 	require.NotNil(t, client.keyshareServers)
 	testManager := irma.NewSchemeManagerIdentifier("test")
@@ -186,39 +162,6 @@
 	require.Empty(t, attrs)
 }
 
-<<<<<<< HEAD
-func TestPaillier(t *testing.T) {
-	client := parseStorage(t)
-	defer test.ClearTestStorage(t)
-
-	challenge, _ := gabi.RandomBigInt(256)
-	comm, _ := gabi.RandomBigInt(1000)
-	resp, _ := gabi.RandomBigInt(1000)
-
-	sk := client.paillierKey(true)
-	bytes, err := sk.Encrypt(challenge.Bytes())
-	require.NoError(t, err)
-	cipher := new(big.Int).SetBytes(bytes)
-
-	bytes, err = sk.Encrypt(comm.Bytes())
-	require.NoError(t, err)
-	commcipher := new(big.Int).SetBytes(bytes)
-
-	// [[ c ]]^resp * [[ comm ]]
-	nsquared := big.Convert(sk.NSquared)
-	cipher.Exp(cipher, resp, nsquared).Mul(cipher, commcipher).Mod(cipher, nsquared)
-
-	bytes, err = sk.Decrypt(cipher.Bytes())
-	require.NoError(t, err)
-	plaintext := new(big.Int).SetBytes(bytes)
-	expected := new(big.Int).Set(challenge)
-	expected.Mul(expected, resp).Add(expected, comm)
-
-	require.Equal(t, plaintext, expected)
-}
-
-=======
->>>>>>> d148654b
 func TestCredentialRemoval(t *testing.T) {
 	client := parseStorage(t)
 	defer test.ClearTestStorage(t)
