--- conflicted
+++ resolved
@@ -16,11 +16,8 @@
 	sdjwtvcStorage  SdJwtVcStorage
 	openid4vpClient *OpenID4VPClient
 	irmaClient      *IrmaClient
-<<<<<<< HEAD
 	logsStorage     LogsStorage
-=======
 	keyBinder       sdjwtvc.KeyBinder
->>>>>>> 388c39ba
 }
 
 func New(
@@ -85,11 +82,8 @@
 		sdjwtvcStorage:  sdjwtvcStorage,
 		openid4vpClient: openid4vpClient,
 		irmaClient:      irmaClient,
-<<<<<<< HEAD
 		logsStorage:     storage,
-=======
 		keyBinder:       keyBinder,
->>>>>>> 388c39ba
 	}, nil
 }
 
