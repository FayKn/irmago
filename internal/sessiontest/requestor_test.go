--- conflicted
+++ resolved
@@ -16,15 +16,10 @@
 	StartIrmaServer(t)
 	defer StopIrmaServer()
 
-<<<<<<< HEAD
 	if client == nil {
-		client = parseStorage(t)
+		client, _ = parseStorage(t)
 		defer test.ClearTestStorage(t)
 	}
-=======
-	client, _ := parseStorage(t)
-	defer test.ClearTestStorage(t)
->>>>>>> dedd7890
 
 	clientChan := make(chan *SessionResult)
 	serverChan := make(chan *server.SessionResult)
@@ -128,7 +123,7 @@
 		]
 	}`), &ir))
 
-	require.Equal(t, server.StatusDone, requestorSessionHelper(t, &ir).Status)
+	require.Equal(t, server.StatusDone, requestorSessionHelper(t, &ir, nil).Status)
 }
 
 func testRequestorIssuance(t *testing.T, keyshare bool) {
@@ -163,7 +158,7 @@
 }
 
 func TestConDisCon(t *testing.T) {
-	client := parseStorage(t)
+	client, _ := parseStorage(t)
 	ir := getMultipleIssuanceRequest()
 	ir.Credentials = append(ir.Credentials, &irma.CredentialRequest{
 		Validity:         ir.Credentials[0].Validity,
@@ -202,7 +197,7 @@
 }
 
 func TestOptionalDisclosure(t *testing.T) {
-	client := parseStorage(t)
+	client, _ := parseStorage(t)
 	university := irma.NewAttributeTypeIdentifier("irma-demo.RU.studentCard.university")
 	studentid := irma.NewAttributeTypeIdentifier("irma-demo.RU.studentCard.studentID")
 
