--- conflicted
+++ resolved
@@ -12,14 +12,6 @@
 	"encoding/pem"
 	"fmt"
 	"io"
-<<<<<<< HEAD
-	"net/http"
-	"strings"
-	"sync"
-	"testing"
-
-	"github.com/alicebob/miniredis"
-=======
 	"math/big"
 	"net"
 	"net/http"
@@ -30,7 +22,6 @@
 	"time"
 
 	"github.com/alicebob/miniredis/v2"
->>>>>>> e50ad104
 	irma "github.com/privacybydesign/irmago"
 	"github.com/privacybydesign/irmago/internal/test"
 	"github.com/privacybydesign/irmago/server"
@@ -56,19 +47,15 @@
 	return mr, cert
 }
 
-<<<<<<< HEAD
-func redisRequestorConfigDecorator(mr *miniredis.Miniredis, fn func() *requestorserver.Configuration) func() *requestorserver.Configuration {
-=======
-func redisConfigDecorator(mr *miniredis.Miniredis, cert string, certfile string, fn func() *requestorserver.Configuration) func() *requestorserver.Configuration {
->>>>>>> e50ad104
+func redisRequestorConfigDecorator(mr *miniredis.Miniredis, cert string, certfile string, fn func() *requestorserver.Configuration) func() *requestorserver.Configuration {
 	return func() *requestorserver.Configuration {
 		c := fn()
-		redisConfigDecorator(mr, func() *server.Configuration { return c.Configuration })()
+		redisConfigDecorator(mr, cert, certfile, func() *server.Configuration { return c.Configuration })()
 		return c
 	}
 }
 
-func redisConfigDecorator(mr *miniredis.Miniredis, fn func() *server.Configuration) func() *server.Configuration {
+func redisConfigDecorator(mr *miniredis.Miniredis, cert string, certfile string, fn func() *server.Configuration) func() *server.Configuration {
 	return func() *server.Configuration {
 		mr.FlushAll() // Flush Redis memory between different runs of the IRMA server to prevent side effects.
 		c := fn()
@@ -138,33 +125,18 @@
 }
 
 func TestRedis(t *testing.T) {
-<<<<<<< HEAD
-	mr := startRedis(t)
-	defer mr.Close()
-
-	t.Run("SigningSession", curry(testSigningSession, redisRequestorConfigDecorator(mr, IrmaServerConfiguration)))
-	t.Run("DisclosureSession", curry(testDisclosureSession, redisRequestorConfigDecorator(mr, IrmaServerConfiguration)))
-	t.Run("IssuanceSession", curry(testIssuanceSession, redisRequestorConfigDecorator(mr, IrmaServerConfiguration)))
-	t.Run("IssuedCredentialIsStored", curry(testIssuedCredentialIsStored, redisRequestorConfigDecorator(mr, IrmaServerConfiguration)))
-=======
-	defaultIrmaServerConfiguration := IrmaServerConfiguration
-	defaultJwtServerConfiguration := JwtServerConfiguration
-
 	// Here and elsewhere when generically testing Redis, we populate the RedisSettings.TLSCertificate field
 	// with a generated self-signed certificate.
 	mr, cert := startRedis(t, true)
-	IrmaServerConfiguration = redisConfigDecorator(mr, cert, "", IrmaServerConfiguration)
-	JwtServerConfiguration = redisConfigDecorator(mr, cert, "", JwtServerConfiguration)
-
-	defer func() {
-		mr.Close()
-		IrmaServerConfiguration = defaultIrmaServerConfiguration
-		JwtServerConfiguration = defaultJwtServerConfiguration
-	}()
->>>>>>> e50ad104
-
-	t.Run("ChainedSessions", curry(testChainedSessions, redisConfigDecorator(mr, IrmaLibraryConfiguration)))
-	t.Run("UnknownRequestorToken", curry(testUnknownRequestorToken, redisConfigDecorator(mr, IrmaLibraryConfiguration)))
+	defer mr.Close()
+
+	t.Run("SigningSession", curry(testSigningSession, redisRequestorConfigDecorator(mr, cert, "", IrmaServerConfiguration)))
+	t.Run("DisclosureSession", curry(testDisclosureSession, redisRequestorConfigDecorator(mr, cert, "", IrmaServerConfiguration)))
+	t.Run("IssuanceSession", curry(testIssuanceSession, redisRequestorConfigDecorator(mr, cert, "", IrmaServerConfiguration)))
+	t.Run("IssuedCredentialIsStored", curry(testIssuedCredentialIsStored, redisRequestorConfigDecorator(mr, cert, "", IrmaServerConfiguration)))
+
+	t.Run("ChainedSessions", curry(testChainedSessions, redisConfigDecorator(mr, cert, "", IrmaLibraryConfiguration)))
+	t.Run("UnknownRequestorToken", curry(testUnknownRequestorToken, redisConfigDecorator(mr, cert, "", IrmaLibraryConfiguration)))
 }
 
 func TestRedisTLSConfig(t *testing.T) {
@@ -172,7 +144,7 @@
 	defer mr.Close()
 
 	// Check that specifying a certificate for Redis is not allowed when Redis TLS is disabled
-	configFunc := redisConfigDecorator(mr, cert, "", IrmaServerConfiguration)
+	configFunc := redisRequestorConfigDecorator(mr, cert, "", IrmaServerConfiguration)
 	config := configFunc()
 	config.RedisSettings.DisableTLS = true
 	_, err := requestorserver.New(config)
@@ -194,10 +166,8 @@
 }
 
 func TestRedisWithTLSCertFile(t *testing.T) {
-	defaultIrmaServerConfiguration := IrmaServerConfiguration
-	defaultJwtServerConfiguration := JwtServerConfiguration
-
-	mr, cert := startRedis(t, true)
+	mr, cert := startRedis(t, true)
+	defer mr.Close()
 
 	// Write the generated certificate to a temp file so RedisSettings.TLSCertificateFile in the Redis
 	// config decorator can be populated with the certfile.
@@ -210,33 +180,14 @@
 		require.NoError(t, os.Remove(certfile))
 	}()
 
-	IrmaServerConfiguration = redisConfigDecorator(mr, "", certfile, IrmaServerConfiguration)
-	JwtServerConfiguration = redisConfigDecorator(mr, "", certfile, JwtServerConfiguration)
-
-	defer func() {
-		mr.Close()
-		IrmaServerConfiguration = defaultIrmaServerConfiguration
-		JwtServerConfiguration = defaultJwtServerConfiguration
-	}()
-
-	t.Run("TestDisclosureSession", TestDisclosureSession)
+	t.Run("TestDisclosureSession", curry(testDisclosureSession, redisConfigDecorator(mr, "", certfile, IrmaLibraryConfiguration)))
 }
 
 func TestRedisWithoutTLS(t *testing.T) {
-	defaultIrmaServerConfiguration := IrmaServerConfiguration
-	defaultJwtServerConfiguration := JwtServerConfiguration
-
 	mr, _ := startRedis(t, false)
-	IrmaServerConfiguration = redisConfigDecorator(mr, "", "", IrmaServerConfiguration)
-	JwtServerConfiguration = redisConfigDecorator(mr, "", "", JwtServerConfiguration)
-
-	defer func() {
-		mr.Close()
-		IrmaServerConfiguration = defaultIrmaServerConfiguration
-		JwtServerConfiguration = defaultJwtServerConfiguration
-	}()
-
-	t.Run("TestDisclosureSession", TestDisclosureSession)
+	defer mr.Close()
+
+	t.Run("TestDisclosureSession", curry(testDisclosureSession, redisConfigDecorator(mr, "", "", IrmaLibraryConfiguration)))
 }
 
 func checkErrorInternal(t *testing.T, err error) {
@@ -256,20 +207,10 @@
 }
 
 func TestRedisUpdates(t *testing.T) {
-<<<<<<< HEAD
-	mr := startRedis(t)
-	defer mr.Close()
-=======
-	mr, cert := startRedis(t, true)
-	defaultIrmaServerConfiguration := IrmaServerConfiguration
-	IrmaServerConfiguration = redisConfigDecorator(mr, cert, "", IrmaServerConfiguration)
-	defer func() {
-		mr.Close()
-		IrmaServerConfiguration = defaultIrmaServerConfiguration
-	}()
->>>>>>> e50ad104
-
-	irmaServer := StartIrmaServer(t, redisConfigDecorator(mr, IrmaLibraryConfiguration)())
+	mr, cert := startRedis(t, true)
+	defer mr.Close()
+
+	irmaServer := StartIrmaServer(t, redisConfigDecorator(mr, cert, "", IrmaLibraryConfiguration)())
 	defer irmaServer.Stop()
 	qr, token, _, err := irmaServer.irma.StartSession(irma.NewDisclosureRequest(
 		irma.NewAttributeTypeIdentifier("irma-demo.RU.studentCard.studentID"),
@@ -311,11 +252,7 @@
 	servers := make([]*requestorserver.Server, len(ports))
 
 	for i, port := range ports {
-<<<<<<< HEAD
-		c := redisRequestorConfigDecorator(mr, JwtServerConfiguration)()
-=======
-		c := redisConfigDecorator(mr, cert, "", IrmaServerConfiguration)()
->>>>>>> e50ad104
+		c := redisRequestorConfigDecorator(mr, cert, "", JwtServerConfiguration)()
 		c.Configuration.URL = fmt.Sprintf("http://localhost:%d/irma", port)
 		c.Port = port
 		rs := StartRequestorServer(t, c)
@@ -343,20 +280,8 @@
 	id := irma.NewAttributeTypeIdentifier("irma-demo.RU.studentCard.studentID")
 	request := getDisclosureRequest(id)
 
-<<<<<<< HEAD
-	irmaServer := StartIrmaServer(t, redisConfigDecorator(mr, IrmaLibraryConfiguration)())
+	irmaServer := StartIrmaServer(t, redisConfigDecorator(mr, cert, "", IrmaLibraryConfiguration)())
 	defer irmaServer.Stop()
-=======
-	// Make sure Redis is used in the IrmaServerConfiguration
-	defaultIrmaServerConfiguration := IrmaServerConfiguration
-	IrmaServerConfiguration = redisConfigDecorator(mr, cert, "", IrmaServerConfiguration)
-	defer func() {
-		IrmaServerConfiguration = defaultIrmaServerConfiguration
-	}()
-
-	StartIrmaServer(t, false, "")
-	defer StopIrmaServer()
->>>>>>> e50ad104
 	client, handler := parseStorage(t)
 	defer test.ClearTestStorage(t, handler.storage)
 
@@ -386,20 +311,8 @@
 	id := irma.NewAttributeTypeIdentifier("irma-demo.RU.studentCard.studentID")
 	request := getDisclosureRequest(id)
 
-<<<<<<< HEAD
-	irmaServer := StartIrmaServer(t, redisConfigDecorator(mr, IrmaLibraryConfiguration)())
+	irmaServer := StartIrmaServer(t, redisConfigDecorator(mr, cert, "", IrmaLibraryConfiguration)())
 	defer irmaServer.Stop()
-=======
-	// Make sure Redis is used in the IrmaServerConfiguration
-	defaultIrmaServerConfiguration := IrmaServerConfiguration
-	IrmaServerConfiguration = redisConfigDecorator(mr, cert, "", IrmaServerConfiguration)
-	defer func() {
-		IrmaServerConfiguration = defaultIrmaServerConfiguration
-	}()
-
-	StartIrmaServer(t, false, "")
-	defer StopIrmaServer()
->>>>>>> e50ad104
 
 	// Stop the Redis server early to check whether the IRMA server fails correctly
 	mr.Close()
@@ -419,11 +332,7 @@
 func TestRedisHTTPErrors(t *testing.T) {
 	mr, cert := startRedis(t, true)
 
-<<<<<<< HEAD
-	config := redisRequestorConfigDecorator(mr, JwtServerConfiguration)()
-=======
-	config := redisConfigDecorator(mr, cert, "", JwtServerConfiguration)()
->>>>>>> e50ad104
+	config := redisRequestorConfigDecorator(mr, cert, "", JwtServerConfiguration)()
 	rs := StartRequestorServer(t, config)
 	defer rs.Stop()
 
